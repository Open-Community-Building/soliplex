--- conflicted
+++ resolved
@@ -6,10 +6,18 @@
 ## Prerequisites
 
 - Python 3.13+
+
 - Access to LLM:
+
    - OpenAI - an API key is required to use OpenAI
    - Ollama  ([https://ollama.com/] https://ollama.com/)
-- Logfire (optional) - A token from logfire ( [https://logfire-us.pydantic.dev/login](https://logfire-us.pydantic.dev/login) ) allows for visibility into the application. (see [ https://logfire.pydantic.dev/docs/integrations/web-frameworks/fastapi/](https://logfire.pydantic.dev/docs/integrations/web-frameworks/fastapi/) for more information)
+
+- Logfire (optional):
+
+  A token from logfire ([login here](https://logfire-us.pydantic.dev/login))
+  allows for visibility into the application. (see the
+  [docs on FastAPI integration](https://logfire.pydantic.dev/docs/integrations/web-frameworks/fastapi/)
+  for more information).
 
 ## Installation
 
@@ -30,42 +38,56 @@
    ```bash
    pip install -e .
    ```
+
 4. Set up environment variables:
 
-   An environment file can be used to configure secrets.  For logfire, create a .env file with
+   An environment file can be used to configure secrets.
+   For logfire, create a `.env` file with:
    ```
    LOGFIRE_TOKEN=<your_token_here>
    ```
 ## Running the example
 
-The example configuration provides an overview of how a soliplex application is assembled.  It includes a number of rooms that 
+The example configuration provides an overview of how a soliplex
+application is assembled.  It includes a number of rooms that 
 
 1. Configure resources:
-   The example needs access to a model server using either openapi or ollama as well as access to example MCP services. The example uses [https://smithery.ai/](https://smithery.ai/) but others can be configured.
+
+   The example needs access to a model server using either openapi
+   or ollama as well as access to example MCP services.
+
+   The example uses [https://smithery.ai/](https://smithery.ai/) but others
+   can be configured.
+
+   a. OIDC configuration:
+   TODO
+
+2. Configure Ollama:
+
+   - Export the URL of your model server as `OLLAMA_BASE_URL`.  This
+    url should *not* contain the `/v1` suffix: e.g. use
+    `OLLAMA_BASE_URL=http://localhost:11434` if you are running Ollama
+    on your own machine.
+
+   - The example configuration uses the qwen3 model.  To install:
+     ```bash
+     ollama pull qwen3:latest
+     ```
+
+3. Check for missing secrets / environment variables:
+
+   This command will check the server for any missing variables or
+   invalid configuration files.
+   ```bash
+   soliplex-cli check-config example/installation.yaml
+   ```
+
+   The secrets used in the default configuration should be exported as
+   environment variables:
    ```
    SMITHERY_AI_API_KEY=<your key>
    SMITHERY_AI_PROFILE=<your profile>
    OLLAMA_BASE_URL=http://localhost:11434
-   OPENAI_API_KEY=<your key>
-   ```
-   a. OIDC configuration:
-   TODO
-2. Configure Ollama:
-   The example configuration uses the qwen3 model.  To install:
-   ```bash
-<<<<<<< HEAD
-   ollama pull qwen3:latest
-   ```
-
-3. Check for missing secrets / environment variables:
-   This command will check the server for any missing variables or invalid configuration files.
-   ```bash
-   soliplex-cli check-config example/installation.yaml
-   ```
-
-
-=======
-   soliplex-cli check-config example/
    ```
 
    Note that there is an alternate installation configuration,
@@ -86,8 +108,6 @@
    export OLLAMA_BASE_URL=http://<your-ollama-host>:11434
    soliplex-cli check-config example/
    ```
->>>>>>> e872a543
-
 
 ## Running the Server
 
@@ -99,7 +119,8 @@
 
 The server will be available at `http://localhost:8000` by default.
 
-For testing purposes, the server can be run with authentication disabled. To run without authentication:
+For testing purposes, the server can be run with authentication disabled.
+To run without authentication:
 ```bash
 soliplex-cli serve example/no_auth.yaml -r both
 ```
